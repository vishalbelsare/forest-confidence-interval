# `forest-confidence-interval`: Confidence intervals for Forest algorithms

[![Travis Status](https://travis-ci.org/scikit-learn-contrib/forest-confidence-interval.svg?branch=master)](https://travis-ci.org/scikit-learn-contrib/forest-confidence-interval)
[![Coveralls Status](https://coveralls.io/repos/scikit-learn-contrib/forest-confidence-interval/badge.svg?branch=master&service=github)](https://coveralls.io/r/scikit-learn-contrib/forest-confidence-interval)
[![CircleCI Status](https://circleci.com/gh/scikit-learn-contrib/forest-confidence-interval.svg?style=shield&circle-token=:circle-token)](https://circleci.com/gh/scikit-learn-contrib/forest-confidence-interval/tree/master)

`forest-confidence-interval` is a Python module for calculating variance and adding
confidence intervals to scikit-learn random forest regression or classification
objects. The core functions calculate an in-bag and error bars for
random forest objects. Our software is designed for individuals using `scikit-learn` random forest objects that want to add estimates of uncertainty to random forest predictors. 


Compatible with Python2.7 and Python3.5

This module is based on R code from Stefan Wager (see important links below)
and is licensed under the MIT open source license (see [LICENSE](LICENSE))

## Important Links
scikit-learn - http://scikit-learn.org/

Stefan Wager's `randomForestCI` - https://github.com/swager/randomForestCI

## Installation and Usage
Before installing the module you will need `numpy`, `scipy` and `scikit-learn`.  
Dependencies associated with the previous modules may need root privileges to install 
```
pip install numpy scipy scikit-learn
```
can also install dependencies with:

```
 pip install -r requirements.txt
 ```

To install `forest-confidence-interval` execute:
```
pip install forestci
```

or, if you are installing from the source code:
```shell
python setup.py install	
```

## Examples
See [examples gallery](http://contrib.scikit-learn.org/forest-confidence-interval/auto_examples/index.html)

<<<<<<< HEAD
## Contributing

Contributions are very welcome, but we ask that contributors abide by the
[contributor covenant)[http://contributor-covenant.org/version/1/4/].

To report issues with the software, please post to the
[issue log](https://github.com/scikit-learn-contrib/forest-confidence-interval/issues)
Bug reports are also appreciated, please add them to the issue log after
verifying that the issue does not already exist.
Comments on existing issues are also welcome.

Please submit improvements as pull requests against the repo after verifying
that the existing tests pass and any new code is well covered by unit tests.
Please write code that complies with the Python style guide,
[PEP8](https://www.python.org/dev/peps/pep-0008/)
=======
## Testing
Requires installation of `nose` package. Tests are located in the `forestci/tests` folder and can be run with the `nosetests` command in the main directory

## Community guidelines

Contributions to address any of the issues in the [issue log](https://github.com/scikit-learn-contrib/forest-confidence-interval/issues) are very welcome. Please submit improvements as pull requests against the repo after verifying that the existing tests pass and any new code is well covered by unit tests.

Bug reports are also appreciated, please add them to the issue log after verifying that the issue does not already exist. Comments on existing issues are also welcome.
>>>>>>> 33ee2e8f
<|MERGE_RESOLUTION|>--- conflicted
+++ resolved
@@ -45,7 +45,6 @@
 ## Examples
 See [examples gallery](http://contrib.scikit-learn.org/forest-confidence-interval/auto_examples/index.html)
 
-<<<<<<< HEAD
 ## Contributing
 
 Contributions are very welcome, but we ask that contributors abide by the
@@ -61,13 +60,7 @@
 that the existing tests pass and any new code is well covered by unit tests.
 Please write code that complies with the Python style guide,
 [PEP8](https://www.python.org/dev/peps/pep-0008/)
-=======
+
 ## Testing
-Requires installation of `nose` package. Tests are located in the `forestci/tests` folder and can be run with the `nosetests` command in the main directory
-
-## Community guidelines
-
-Contributions to address any of the issues in the [issue log](https://github.com/scikit-learn-contrib/forest-confidence-interval/issues) are very welcome. Please submit improvements as pull requests against the repo after verifying that the existing tests pass and any new code is well covered by unit tests.
-
-Bug reports are also appreciated, please add them to the issue log after verifying that the issue does not already exist. Comments on existing issues are also welcome.
->>>>>>> 33ee2e8f
+Requires installation of `nose` package. Tests are located in the `forestci/tests` folder 
+and can be run with the `nosetests` command in the main directory